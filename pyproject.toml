[tool.poetry]
name = "so3lr"
version = "0.0.1"
description = "SO3krates Universal Pairwise Force Field with Long Range Interactions (SO3LR) for Molecular Simulation"
authors = ["Adil Kabylda, Thorben Frank"]
license = "MIT"


[tool.poetry.dependencies]
python = ">=3.12"
numpy = "*"
ase = "*"
h5py = "*"
<<<<<<< HEAD
=======
jax = "==0.5.3"
jaxlib = "==0.5.3"
orbax-checkpoint = "==0.11.13"
>>>>>>> 5dbc8495
setuptools = "<81"
mlff = { git = "https://github.com/kabylda/mlff.git", branch = "v1.0-tfds-pme", optional = false }
jraph = { git = "https://github.com/kabylda/jraph.git", branch = "master", optional = false }
jax-md = { git = "https://github.com/kabylda/jax-md.git", branch = "main" , optional = false }
glp = { git = "https://github.com/kabylda/glp.git", branch = "electrostatics_neighbourlist", optional = false }
jax-pme = { git = "https://github.com/fbruenig/jax-pme", branch = "main" , optional = false }


[build-system]
requires = ["poetry-core"]
build-backend = "poetry.core.masonry.api"


[tool.poetry.scripts]
so3lr = "so3lr.cli.so3lr_cli:main"<|MERGE_RESOLUTION|>--- conflicted
+++ resolved
@@ -11,14 +11,9 @@
 numpy = "*"
 ase = "*"
 h5py = "*"
-<<<<<<< HEAD
-=======
-jax = "==0.5.3"
-jaxlib = "==0.5.3"
+setuptools = "<81"
 orbax-checkpoint = "==0.11.13"
->>>>>>> 5dbc8495
-setuptools = "<81"
-mlff = { git = "https://github.com/kabylda/mlff.git", branch = "v1.0-tfds-pme", optional = false }
+mlff = { git = "https://github.com/kabylda/mlff.git", branch = "v1.0_dev_import", optional = false }
 jraph = { git = "https://github.com/kabylda/jraph.git", branch = "master", optional = false }
 jax-md = { git = "https://github.com/kabylda/jax-md.git", branch = "main" , optional = false }
 glp = { git = "https://github.com/kabylda/glp.git", branch = "electrostatics_neighbourlist", optional = false }
