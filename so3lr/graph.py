--- conflicted
+++ resolved
@@ -15,14 +15,11 @@
         "idx_i_lr",
         "idx_j_lr",
         "cell",
-<<<<<<< HEAD
+        "k_grid",
+        "k_smearing",,
         "theory_mask",
         "residue_segments",
         "residue_charge",
-=======
-        "k_grid",
-        "k_smearing",
->>>>>>> f9846dbc
     )
 )
 
